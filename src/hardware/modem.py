--- conflicted
+++ resolved
@@ -235,12 +235,8 @@
                         call_record = {}
                         # Sleep for a short duration (secs) to allow the
                         # call attendant to screen the call before resuming
-<<<<<<< HEAD
                         #~ time.sleep(2)
-=======
                         # TODO: Should wait on an Event
-                        time.sleep(2)
->>>>>>> dcbd05f3
         finally:
             if dev_mode:
                 print("Closing modem log file")
