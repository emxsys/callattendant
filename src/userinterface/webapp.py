#!/usr/bin/env python
# -*- coding: utf-8 -*-
#
#  webapp.py
#
#  Copyright 2018 Bruce Schubert  <bruce@emxsys.com>
#
#  Permission is hereby granted, free of charge, to any person obtaining a copy
#  of this software and associated documentation files (the "Software"), to deal
#  in the Software without restriction, including without limitation the rights
#  to use, copy, modify, merge, publish, distribute, sublicense, and/or sell
#  copies of the Software, and to permit persons to whom the Software is
#  furnished to do so, subject to the following conditions:
#
#  The above copyright notice and this permission notice shall be included in all
#  copies or substantial portions of the Software.
#
#  THE SOFTWARE IS PROVIDED "AS IS", WITHOUT WARRANTY OF ANY KIND, EXPRESS OR
#  IMPLIED, INCLUDING BUT NOT LIMITED TO THE WARRANTIES OF MERCHANTABILITY,
#  FITNESS FOR A PARTICULAR PURPOSE AND NONINFRINGEMENT. IN NO EVENT SHALL THE
#  AUTHORS OR COPYRIGHT HOLDERS BE LIABLE FOR ANY CLAIM, DAMAGES OR OTHER
#  LIABILITY, WHETHER IN AN ACTION OF CONTRACT, TORT OR OTHERWISE, ARISING FROM,
#  OUT OF OR IN CONNECTION WITH THE SOFTWARE OR THE USE OR OTHER DEALINGS IN THE
#  SOFTWARE.

# ==============================================================================
# This code was inspired by and contains code snippets from Pradeep Singh:
# https://github.com/pradeesi/Incoming_Call_Detail_Logger
# https://iotbytes.wordpress.com/incoming-call-details-logger-with-raspberry-pi/
# ==============================================================================
from __future__ import division

import os
import re
import random
import string
import _thread
from datetime import datetime, timedelta
from pprint import pprint
from glob import glob

from flask import Flask, request, g, current_app, render_template, redirect, \
    jsonify, url_for, flash
from flask_paginate import Pagination, get_page_args
import sqlite3

from screening.query_db import query_db
from screening.blacklist import Blacklist
from screening.whitelist import Whitelist
from messaging.voicemail import Message
<<<<<<< HEAD
=======
from datetime import datetime, timedelta
from pprint import pprint
from glob import glob
import logging
import os
import re
import random
import screening.utils
import sqlite3
import string
import _thread
>>>>>>> 190ef313

# Create the Flask micro web-framework application
app = Flask(__name__)
app.config.from_pyfile('webapp.cfg')
app.debug = False  # debug mode prevents app from running in separate thread

# Turn off the HTML GET/POST logging
log = logging.getLogger('werkzeug')
log.disabled = True

@app.before_request
def before_request():
    """
    Establish a database connection for the current request
    """
    g.conn = sqlite3.connect(current_app.config.get("DB_PATH"))
    g.conn.row_factory = sqlite3.Row
    g.cur = g.conn.cursor()


@app.teardown_request
def teardown(error):
    """
    Closes the database connection for the last request
    """
    if hasattr(g, 'conn'):
        g.conn.close()


@app.route('/')
def dashboard():
    """
    Display the dashboard, i.e,, the home page
    """
    # Count totals calls
    sql = "SELECT COUNT(*) FROM CallLog"
    g.cur.execute(sql)
    total_calls = g.cur.fetchone()[0]

    # Count blocked calls
    sql = "SELECT COUNT(*) FROM CallLog WHERE `Action` = 'Blocked'"
    g.cur.execute(sql)
    total_blocked = g.cur.fetchone()[0]

    # Compute percentage blocked
    percent_blocked = 0
    if total_calls > 0:
        percent_blocked = total_blocked / total_calls * 100

    # Get the number of unread messages
    sql = "SELECT COUNT(*) FROM Message WHERE Played = 0"
    g.cur.execute(sql)
    new_messages = g.cur.fetchone()[0]

    # Get the Recent Calls subset
    max_num_rows = 10
    sql = """SELECT
        a.CallLogID,
        CASE
            WHEN b.PhoneNo is not null then b.Name
            WHEN c.PhoneNo is not null then c.Name
            ELSE a.Name
        END Name,
        a.Number,
        a.Date,
        a.Time,
        a.Action,
        a.Reason,
        CASE WHEN b.PhoneNo is null THEN 'N' ELSE 'Y' END Whitelisted,
        CASE WHEN c.PhoneNo is null THEN 'N' ELSE 'Y' end Blacklisted,
        d.MessageID,
        d.Played,
        d.Filename,
        a.SystemDateTime
    FROM CallLog as a
    LEFT JOIN Whitelist AS b ON a.Number = b.PhoneNo
    LEFT JOIN Blacklist AS c ON a.Number = c.PhoneNo
    LEFT JOIN Message AS d ON a.CallLogID = d.CallLogID
    ORDER BY a.SystemDateTime DESC
    LIMIT {}""".format(max_num_rows)
    g.cur.execute(sql)
    result_set = g.cur.fetchall()
    recent_calls = []
    for row in result_set:
        # Flask pages use the static folder to get resources.
        # In the static folder we have created a soft-link to the
        # data/messsages folder containing the actual messages.
        # We'll use the static-based path for the wav-file urls
        # in the web app
        filepath = row[11]
        if filepath is not None:
            basename = os.path.basename(filepath)
            filepath = os.path.join("../static/messages", basename)

        # Create a date object from the date time string
        date_time = datetime.strptime(row[12][:19], '%Y-%m-%d %H:%M:%S')

        recent_calls.append(dict(
            call_no=row[0],
            name=row[1],
            phone_no=format_phone_no(row[2]),
            date=date_time.strftime('%d-%b-%y'),
            time=date_time.strftime('%I:%M %p'),
            action=row[5],
            reason=row[6],
            whitelisted=row[7],
            blacklisted=row[8],
            msg_no=row[9],
            msg_played=row[10],
            wav_file=filepath))

    # Get top permitted callers
    sql = """SELECT COUNT(Number), Number, Name
        FROM CallLog
        WHERE Action IN ('Permitted', 'Screened')
        GROUP BY Number
        ORDER BY COUNT(Number) DESC LIMIT 10"""
    g.cur.execute(sql)
    result_set = g.cur.fetchall()
    top_permitted = []
    for row in result_set:
        top_permitted.append(dict(
            count=row[0],
            phone_no=format_phone_no(row[1]),
            name=row[2]))

    # Get top blocked callers
    sql = """SELECT COUNT(Number), Number, Name
        FROM CallLog
        WHERE Action = 'Blocked'
        GROUP BY Number
        ORDER BY COUNT(Number) DESC LIMIT 10"""
    g.cur.execute(sql)
    result_set = g.cur.fetchall()
    top_blocked = []
    for row in result_set:
        top_blocked.append(dict(
            count=row[0],
            phone_no=format_phone_no(row[1]),
            name=row[2]))

    # Get num calls per day for graphing
    num_days = current_app.config.get("GRAPH_NUM_DAYS", 30)

    # Query num blocked calls
    sql = """SELECT COUNT(DATE(SystemDateTime)) Count, DATE(SystemDateTime) CallDate
        FROM CallLog
        WHERE SystemDateTime > DATETIME('now','-{} day') AND Action = 'Blocked'
        GROUP BY CallDate
        ORDER BY CallDate""".format(num_days)
    g.cur.execute(sql)
    result_set = g.cur.fetchall()
    blocked_per_day = {}
    for row in result_set:
        # key value = date, count
        blocked_per_day[row[1]] = row[0]

    # Query number of allowed calls
    sql = """SELECT COUNT(DATE(SystemDateTime)) Count, DATE(SystemDateTime) CallDate
        FROM CallLog
        WHERE SystemDateTime > DATETIME('now','-{} day') AND Action = 'Permitted'
        GROUP BY CallDate
        ORDER BY CallDate""".format(num_days)
    g.cur.execute(sql)
    result_set = g.cur.fetchall()
    allowed_per_day = {}
    for row in result_set:
        # key value = date, count
        allowed_per_day[row[1]] = row[0]

    # Query number of screened calls
    sql = """SELECT COUNT(DATE(SystemDateTime)) Count, DATE(SystemDateTime) CallDate
        FROM CallLog
        WHERE SystemDateTime > DATETIME('now','-{} day') AND Action = 'Screened'
        GROUP BY CallDate
        ORDER BY CallDate""".format(num_days)
    g.cur.execute(sql)
    result_set = g.cur.fetchall()
    screened_per_day = {}
    for row in result_set:
        # key value = date, count
        screened_per_day[row[1]] = row[0]

    # Conflate the results
    base_date = datetime.today()
    date_list = [base_date - timedelta(days=x) for x in range(num_days)]
    date_list.reverse()
    calls_per_day = []
    for date in date_list:
        date_key = date.strftime("%Y-%m-%d")
        calls_per_day.append(dict(
            date=date_key,
            blocked=blocked_per_day.get(date_key, 0),
            allowed=allowed_per_day.get(date_key, 0),
            screened=screened_per_day.get(date_key, 0)))

    # Render the resullts
    return render_template(
        'dashboard.html',
        active_nav_item="dashboard",
        recent_calls=recent_calls,
        top_permitted=top_permitted,
        top_blocked=top_blocked,
        calls_per_day=calls_per_day,
        new_messages=new_messages,
        total_calls='{:,}'.format(total_calls),
        blocked_calls='{:,}'.format(total_blocked),
        percent_blocked='{0:.0f}%'.format(percent_blocked))


@app.route('/calls', methods=['GET'])
def calls():
    """
    Display the call history from the call log table.
    """

    # Get GET request args, if available
    number = request.args.get('number')
    search_text = request.args.get('search')

    # Get search criteria, if applicable
    search_criteria = ""
    if search_text:
        num_list = re.findall('[0-9]+', search_text)
        number = "".join(num_list)  # override GET arg if we're searching
        search_criteria = "WHERE Number='{}'".format(number)

    # Get values used for pagination of the call log
    sql = "SELECT COUNT(*) FROM CallLog {}".format(search_criteria)
    g.cur.execute(sql)
    total = g.cur.fetchone()[0]
    page, per_page, offset = get_page_args(
        page_parameter="page",
        per_page_parameter="per_page")

    # Get the call log subset, limited to the pagination settings
    sql = """SELECT
        a.CallLogID,
        CASE
            WHEN b.PhoneNo is not null then b.Name
            WHEN c.PhoneNo is not null then c.Name
            ELSE a.Name
        END Name,
        a.Number Number,
        a.Date,
        a.Time,
        a.Action,
        a.Reason,
        CASE WHEN b.PhoneNo is null THEN 'N' ELSE 'Y' END Whitelisted,
        CASE WHEN c.PhoneNo is null THEN 'N' ELSE 'Y' end Blacklisted,
        d.MessageID,
        d.Played,
        d.Filename,
        a.SystemDateTime
    FROM CallLog as a
    LEFT JOIN Whitelist AS b ON a.Number = b.PhoneNo
    LEFT JOIN Blacklist AS c ON a.Number = c.PhoneNo
    LEFT JOIN Message AS d ON a.CallLogID = d.CallLogID
    {}
    ORDER BY a.SystemDateTime DESC
    LIMIT {}, {}""".format(search_criteria, offset, per_page)
    g.cur.execute(sql)
    result_set = g.cur.fetchall()

    # Create a formatted list of records including some derived values
    calls = []
    for row in result_set:
        number = row[2]
        phone_no = '{}-{}-{}'.format(number[0:3], number[3:6], number[6:])
        # Flask pages use the static folder to get resources.
        # In the static folder we have created a soft-link to the
        # data/messsages folder containing the actual messages.
        # We'll use the static-based path for the wav-file urls
        filepath = row[11]
        if filepath is not None:
            basename = os.path.basename(filepath)
            filepath = os.path.join("../static/messages", basename)

        # Create a date object from the date time string
        date_time = datetime.strptime(row[12][:19], '%Y-%m-%d %H:%M:%S')

        calls.append(dict(
            call_no=row[0],
            phone_no=phone_no,
            name=row[1],
            date=date_time.strftime('%d-%b-%y'),
            time=date_time.strftime('%I:%M %p'),
            action=row[5],
            reason=row[6],
            whitelisted=row[7],
            blacklisted=row[8],
            msg_no=row[9],
            msg_played=row[10],
            wav_file=filepath))

    # Create a pagination object for the page
    pagination = get_pagination(
        page=page,
        per_page=per_page,
        total=total,
        record_name="calls",
        format_total=True,
        format_number=True)

    # Render the resullts with pagination
    return render_template(
        'calls.html',
        active_nav_item='calls',
        calls=calls,
        search_criteria=search_criteria,
        page=page,
        per_page=per_page,
        pagination=pagination)


@app.route('/calls/view/<int:call_no>', methods=['GET'])
def calls_view(call_no):
    """
    Display the call details
    """

    # Get the call log subset, limited to the pagination settings
    sql = """SELECT
        a.CallLogID,
        CASE
            WHEN b.PhoneNo is not null then b.Name
            WHEN c.PhoneNo is not null then c.Name
            ELSE a.Name
        END Name,
        a.Number Number,
        a.Date,
        a.Time,
        a.Action,
        a.Reason,
        CASE WHEN b.PhoneNo is null THEN 'N' ELSE 'Y' END Whitelisted,
        CASE WHEN c.PhoneNo is null THEN 'N' ELSE 'Y' end Blacklisted,
        d.MessageID,
        d.Played,
        d.Filename,
        a.SystemDateTime
    FROM CallLog as a
    LEFT JOIN Whitelist AS b ON a.Number = b.PhoneNo
    LEFT JOIN Blacklist AS c ON a.Number = c.PhoneNo
    LEFT JOIN Message AS d ON a.CallLogID = d.CallLogID
    WHERE a.CallLogID={}""".format(call_no)
    g.cur.execute(sql)
    row = g.cur.fetchone()

    caller = {}
    if len(row) > 0:
        number = row[2]
        phone_no = '{}-{}-{}'.format(number[0:3], number[3:6], number[6:])
        # Flask pages use the static folder to get resources.
        # In the static folder we have created a soft-link to the
        # data/messsages folder containing the actual messages.
        # We'll use the static-based path for the wav-file urls
        filepath = row[11]
        if filepath is not None:
            basename = os.path.basename(filepath)
            filepath = os.path.join("../../static/messages", basename)

        # Create a date object from the date time string
        date_time = datetime.strptime(row[12][:19], '%Y-%m-%d %H:%M:%S')

        caller.update(dict(
            call_no=row[0],
            phone_no=phone_no,
            name=row[1],
            date=date_time.strftime('%d-%b-%y'),
            time=date_time.strftime('%I:%M %p'),
            action=row[5],
            reason=row[6],
            whitelisted=row[7],
            blacklisted=row[8],
            msg_no=row[9],
            msg_played=row[10],
            wav_file=filepath))
    else:
        # ~ Flash and return to referer
        pass

    return render_template(
        'calls_view.html',
        caller=caller)


@app.route('/callers/manage/<int:call_no>', methods=['GET', 'POST'])
def callers_manage(call_no):
    """
    Display the Manage Caller form
    """

    post_count = None

    # Post changes to the blacklist or whitelist table before rendering
    if request.method == 'POST':
        number = request.form['phone_no'].replace('-', '')
        if request.form['action'] == 'add-permit':
            caller = {}
            caller['NMBR'] = number
            caller['NAME'] = request.form['name']
            print(" >> Adding " + caller['NAME'] + " to whitelist")
            whitelist = Whitelist(get_db(), current_app.config)
            whitelist.add_caller(caller, request.form['reason'])

        elif request.form['action'] == 'remove-permit':
            print(" >> Removing " + number + " from whitelist")
            whitelist = Whitelist(get_db(), current_app.config)
            whitelist.remove_number(number)

        elif request.form['action'] == 'add-block':
            caller = {}
            caller['NMBR'] = number
            caller['NAME'] = request.form['name']
            print(" >> Adding " + caller['NAME'] + " to blacklist")
            blacklist = Blacklist(get_db(), current_app.config)
            blacklist.add_caller(caller, request.form['reason'])

        elif request.form['action'] == 'remove-block':
            print(" >> Removing " + number + " from blacklist")
            blacklist = Blacklist(get_db(), current_app.config)
            blacklist.remove_number(number)
        # Keep track of the number of posts so we can to unwind the history
        # to bo "back" the original referrer
        post_count = int(request.form['post_count'])
        post_count += 1
    else:
        post_count = 0

    # Retrieve the caller information for the given call log entry
    query = """SELECT
      a.CallLogID,
      a.Name,
      a.Number,
      CASE WHEN b.PhoneNo IS NULL THEN 'N' ELSE 'Y' END Whitelisted,
      CASE WHEN c.PhoneNo IS NULL THEN 'N' ELSE 'Y' END Blacklisted,
      CASE WHEN b.PhoneNo IS NOT NULL THEN b.Reason ELSE '' END WhitelistReason,
      CASE WHEN c.PhoneNo IS NOT NULL THEN c.Reason ELSE '' END BlacklistReason
    FROM calllog AS a
    LEFT JOIN whitelist AS b ON a.Number = b.PhoneNo
    LEFT JOIN blacklist AS c ON a.Number = c.PhoneNo
    WHERE a.CallLogID=:call_log_id"""
    arguments = {"call_log_id": call_no}
    result_set = query_db(get_db(), query, arguments)
    # Prepare a caller dictionary object for the form
    caller = {}
    if len(result_set) > 0:
        record = result_set[0]
        number = record[2]
        caller.update(dict(
            call_no=record[0],
            phone_no='{}-{}-{}'.format(number[0:3], number[3:6], number[6:]),
            name=record[1],
            whitelisted=record[3],
            blacklisted=record[4],
            whitelist_reason=record[5],
            blacklist_reason=record[6]))
    else:
        caller.update(dict(
            call_no=call_no,
            phone_no='Number Not Found',
            name='',
            whitelisted='N',
            blacklisted='N',
            whitelist_reason='',
            blacklist_reason=''))

    # Re-render the same page to show the updated content
    return render_template(
        'callers_manage.html',
        caller=caller,
        post_count=post_count)


@app.route('/callers/blocked')
def callers_blocked():
    """
    Display the blocked numbers from the blacklist table
    """
    # Get values used for pagination of the blacklist
    total = get_row_count('Blacklist')
    page, per_page, offset = get_page_args(
        page_parameter="page", per_page_parameter="per_page"
    )

    # Get the blacklist subset, limited to the pagination settings
    sql = 'SELECT * FROM Blacklist ORDER BY datetime(SystemDateTime) DESC LIMIT {}, {}'.format(offset, per_page)
    g.cur.execute(sql)
    result_set = g.cur.fetchall()
    records = []
    for record in result_set:
        number = record[0]
        phone_no = '{}-{}-{}'.format(number[0:3], number[3:6], number[6:])
        records.append(dict(
            Phone_Number=phone_no,
            Name=record[1],
            Reason=record[2],
            System_Date_Time=record[3][:19]))

    # Create a pagination object for the page
    pagination = get_pagination(
        page=page,
        per_page=per_page,
        total=total,
        record_name="blocked numbers",
        format_total=True,
        format_number=True,
    )
    # Render the resullts with pagination
    return render_template(
        'callers_blocked.html',
        active_nav_item='blocked',
        blacklist=records,
        page=page,
        per_page=per_page,
        pagination=pagination,
    )


@app.route('/callers/blocked/add', methods=['POST'])
def callers_blocked_add():
    """
    Add a new blacklist entry
    """
    caller = {}
    # TODO: Strip all none digits from phone via regex
    number = request.form["phone"].replace('-', '')
    caller['NMBR'] = number
    caller['NAME'] = request.form["name"]
    print("Adding " + number + " to blacklist")
    blacklist = Blacklist(get_db(), current_app.config)
    success = blacklist.add_caller(caller, request.form["reason"])
    if success:
        return redirect("/callers/blocked", code=303)
    else:
        # Probably already exists... attempt to update with original form data
        return redirect('/callers/blocked/update/{}'.format(number), code=307)


@app.route('/callers/blocked/update/<string:phone_no>', methods=['POST'])
def callers_blocked_update(phone_no):
    """
    Update the blacklist entry associated with the phone number.
    """
    number = phone_no.replace('-', '')
    print("Updating " + number + " in blacklist")
    blacklist = Blacklist(get_db(), current_app.config)
    blacklist.update_number(number, request.form['name'], request.form['reason'])

    return redirect("/callers/blocked", code=303)


@app.route('/callers/blocked/delete/<string:phone_no>', methods=['GET'])
def callers_blocked_delete(phone_no):
    """
    Delete the blacklist entry associated with the phone number.
    """
    number = phone_no.replace('-', '')

    print("Removing " + number + " from blacklist")
    blacklist = Blacklist(get_db(), current_app.config)
    blacklist.remove_number(number)

    return redirect("/callers/blocked", code=301)  # (re)moved permamently


@app.route('/callers/permitted')
def callers_permitted():
    """
    Display the permitted numbers from the whitelist table
    """
    # Get values used for pagination of the blacklist
    total = get_row_count('Whitelist')
    page, per_page, offset = get_page_args(
        page_parameter="page", per_page_parameter="per_page"
    )
    # Get the whitelist subset, limited to the pagination settings
    sql = 'SELECT * FROM Whitelist ORDER BY datetime(SystemDateTime) DESC LIMIT {}, {}'.format(offset, per_page)
    g.cur.execute(sql)
    result_set = g.cur.fetchall()
    # Build a list of formatted dict items
    records = []
    for record in result_set:
        number = record[0]
        phone_no = '{}-{}-{}'.format(number[0:3], number[3:6], number[6:])
        records.append(dict(
            Phone_Number=phone_no,
            Name=record[1],
            Reason=record[2],
            System_Date_Time=record[3][:19]))  # Strip the decimal secs
    # Create a pagination object for the page
    pagination = get_pagination(
        page=page,
        per_page=per_page,
        total=total,
        record_name="permitted numbers",
        format_total=True,
        format_number=True,
    )
    # Render the results with pagination
    return render_template(
        'callers_permitted.html',
        active_nav_item='permitted',
        whitelist=records,
        total_calls=total,
        page=page,
        per_page=per_page,
        pagination=pagination,
    )


@app.route('/callers/permitted/add', methods=['POST'])
def callers_permitted_add():
    """
    Add a new whitelist entry
    """
    caller = {}
    # TODO: Strip all none digits from phone via regex
    number = request.form['phone'].replace('-', '')
    caller['NMBR'] = number
    caller['NAME'] = request.form['name']
    print("Adding " + number + " to whitelist")
    whitelist = Whitelist(get_db(), current_app.config)
    success = whitelist.add_caller(caller, request.form['reason'])
    if success:
        return redirect("/callers/permitted", code=303)
    else:
        # Probably already exists... attempt to update with POST form data
        return redirect('/callers/permitted/update/{}'.format(number), code=307)


@app.route('/callers/permitted/update/<string:phone_no>', methods=['POST'])
def callers_permitted_update(phone_no):
    """
    Update the whitelist entry associated with the phone number.
    """
    number = phone_no.replace('-', '')
    print("Updating " + number + " in whitelist")
    whitelist = Whitelist(get_db(), current_app.config)
    whitelist.update_number(number, request.form['name'], request.form['reason'])

    return redirect("/callers/permitted", code=303)


@app.route('/callers/permitted/delete/<string:phone_no>', methods=['GET'])
def callers_permitted_delete(phone_no):
    """
    Delete the whitelist entry associated with the phone number.
    """
    number = phone_no.replace('-', '')

    print("Removing " + number + " from whitelist")
    whitelist = Whitelist(get_db(), current_app.config)
    whitelist.remove_number(number)

    return redirect("/callers/permitted", code=301)  # (re)moved permamently


@app.route('/messages')
def messages():
    """
    Display the voice messages for playback and/or deletion.
    """
    # Get values used for the pagination of the messages page
    total = get_row_count('Message')
    page, per_page, offset = get_page_args(
        page_parameter="page", per_page_parameter="per_page"
    )
    # Get the number of unread messages
    sql = "SELECT COUNT(*) FROM Message WHERE Played = 0"
    g.cur.execute(sql)
    unplayed_count = g.cur.fetchone()[0]

    # Get the messages subset, limited to the pagination settings
    sql = """SELECT
        a.MessageID,
        b.CallLogID,
        b.Name,
        b.Number,
        a.Filename,
        a.Played,
        a.DateTime,
        CASE WHEN c.PhoneNo is null THEN 'N' ELSE 'Y' END Whitelisted,
        CASE WHEN d.PhoneNo is null THEN 'N' ELSE 'Y' END Blacklisted
    FROM Message AS a
    INNER JOIN CallLog AS b ON a.CallLogID = b.CallLogID
    LEFT JOIN Whitelist AS c ON b.Number = c.PhoneNo
    LEFT JOIN Blacklist AS d ON b.Number = d.PhoneNo
    ORDER BY a.DateTime DESC
    LIMIT {}, {}""".format(offset, per_page)
    g.cur.execute(sql)
    result_set = g.cur.fetchall()

    # Create an array of messages that we'll supply to the rendered page
    messages = []
    for row in result_set:
        # Flask pages use the static folder to get resources.
        # In the static folder we have created a soft-link to the
        # data/messsages folder containing the actual messages.
        # We'll use the static-based path for the wav-file urls
        # in the web apge
        basename = os.path.basename(row[4])
        filepath = os.path.join("../static/messages", basename)
        number = row[3]
        # Create a date object from the date time string
        date_time = datetime.strptime(row[6][:19], '%Y-%m-%d %H:%M:%S')

        messages.append(dict(
            msg_no=row[0],
            call_no=row[1],
            name=row[2],
            phone_no='{}-{}-{}'.format(number[0:3], number[3:6], number[6:]),
            wav_file=filepath,
            msg_played=row[5],
            date=date_time.strftime('%d-%b-%y'),
            time=date_time.strftime('%I:%M %p'),
            whitelisted=row[7],
            blacklisted=row[8]
        ))

    # Create a pagination object for the page
    pagination = get_pagination(
        page=page,
        per_page=per_page,
        total=total,
        record_name="messages",
        format_total=True,
        format_number=True,
    )
    # Render the results with pagination
    return render_template(
        "messages.html",
        active_nav_item='messages',
        messages=messages,
        total_messages=total,
        total_unplayed=unplayed_count,
        page=page,
        per_page=per_page,
        pagination=pagination,
    )


@app.route('/messages/delete/<int:msg_no>', methods=['GET'])
def messages_delete(msg_no):
    """
    Delete the voice message associated with call number.
    """
    print("Removing message")
    message = Message(get_db(), current_app.config, get_message_indicator())
    success = message.delete(msg_no)
    # Redisplay the messages page
    if success:
        return redirect(request.referrer, code=301)  # (re)moved permamently
    else:
        flash('Delete message failed. Check the log.')
        return redirect(request.referrer, code=303)  # Other


@app.route('/messages/played', methods=['POST'])
def messages_played():
    """
    Update the played status for the message.
    Called by JQuery in messages view.
    """
    msg_no = request.form["msg_no"]
    played = request.form["status"]
    message = Message(get_db(), current_app.config, get_message_indicator())
    success = message.update_played(msg_no, played)

    # Get the number of unread messages
    sql = "SELECT COUNT(*) FROM Message WHERE Played = 0"
    g.cur.execute(sql)
    unplayed_count = g.cur.fetchone()[0]

    # Return the results as JSON
    return jsonify(success=success, msg_no=msg_no, unplayed_count=unplayed_count)


def format_phone_no(number):
    return'{}-{}-{}'.format(number[0:3], number[3:6], number[6:])


def get_db():
    '''Get a connection to the database'''
    # Flask template for database connections
    if 'db' not in g:
        g.db = sqlite3.connect(
            current_app.config.get("DATABASE"),
            detect_types=sqlite3.PARSE_DECLTYPES
        )
        g.db.row_factory = sqlite3.Row

    return g.db


def close_db(e=None):
    '''Clost the connection to the database'''
    # Flask template for database connections
    db = g.pop('db', None)

    if db is not None:
        db.close()


def get_message_indicator():
    return current_app.config.get("MESSAGE_INDICATOR_LED")


def get_row_count(table_name):
    '''Returns the row count for the given table'''
    # Using the current request's db connection
    sql = 'select count(*) from {}'.format(table_name)
    g.cur.execute(sql)
    total = g.cur.fetchone()[0]
    return total


def get_random_string(length=10):
    # Random string with the combination of lower and upper case
    chars = string.ascii_letters + string.digits
    result_str = ''.join(random.choice(chars) for i in range(length))
    # print("Random string is:", result_str)
    return result_str


def get_css_framework():
    return current_app.config.get("CSS_FRAMEWORK", "bootstrap4")


def get_link_size():
    return current_app.config.get("LINK_SIZE", "sm")


def get_alignment():
    return current_app.config.get("LINK_ALIGNMENT", "")


def show_single_page_or_not():
    return current_app.config.get("SHOW_SINGLE_PAGE", False)


def get_pagination(**kwargs):
    kwargs.setdefault("record_name", "records")
    return Pagination(
        css_framework=get_css_framework(),
        link_size=get_link_size(),
        alignment=get_alignment(),
        show_single_page=show_single_page_or_not(),
        **kwargs
    )


def run_flask(config):
    '''
    Runs the Flask webapp.
        :param database: full path to the callattendant database file
    '''
    app.secret_key = get_random_string()
    with app.app_context():
        # Override Flask settings with CallAttendant config settings
        app.config["DEBUG"] = config["DEBUG"]
        app.config["TESTING"] = config["TESTING"]
        # Add addtional settings from callattendant config
        app.config["ROOT_PATH"] = config["ROOT_PATH"]
        app.config["DATABASE"] = config["DATABASE"]
        app.config["VOICE_MAIL_MESSAGE_FOLDER"] = config["VOICE_MAIL_MESSAGE_FOLDER"]
        app.config["MESSAGE_INDICATOR_LED"] = config["MESSAGE_INDICATOR_LED"]
        # Add a new derived setting
        app.config["DB_PATH"] = os.path.join(config["ROOT_PATH"], config["DATABASE"])

    print("Running Flask webapp")
    # debug mode prevents app from running in separate thread
    app.run(host='0.0.0.0', debug=False)


def start(config):
    '''
    Starts the Flask webapp in a separate thread.
        :param database: full path to the callattendant database file
    '''
    _thread.start_new_thread(run_flask, (config,))<|MERGE_RESOLUTION|>--- conflicted
+++ resolved
@@ -48,20 +48,6 @@
 from screening.blacklist import Blacklist
 from screening.whitelist import Whitelist
 from messaging.voicemail import Message
-<<<<<<< HEAD
-=======
-from datetime import datetime, timedelta
-from pprint import pprint
-from glob import glob
-import logging
-import os
-import re
-import random
-import screening.utils
-import sqlite3
-import string
-import _thread
->>>>>>> 190ef313
 
 # Create the Flask micro web-framework application
 app = Flask(__name__)
