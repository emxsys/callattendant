#!/usr/bin/python
# -*- coding: UTF-8 -*-
#
#  blacklist.py
#
#  Copyright 2018 Bruce Schubert <bruce@emxsys.com>
#
#  Permission is hereby granted, free of charge, to any person obtaining a copy
#  of this software and associated documentation files (the "Software"), to deal
#  in the Software without restriction, including without limitation the rights
#  to use, copy, modify, merge, publish, distribute, sublicense, and/or sell
#  copies of the Software, and to permit persons to whom the Software is
#  furnished to do so, subject to the following conditions:
#
#  The above copyright notice and this permission notice shall be included in all
#  copies or substantial portions of the Software.
#
#  THE SOFTWARE IS PROVIDED "AS IS", WITHOUT WARRANTY OF ANY KIND, EXPRESS OR
#  IMPLIED, INCLUDING BUT NOT LIMITED TO THE WARRANTIES OF MERCHANTABILITY,
#  FITNESS FOR A PARTICULAR PURPOSE AND NONINFRINGEMENT. IN NO EVENT SHALL THE
#  AUTHORS OR COPYRIGHT HOLDERS BE LIABLE FOR ANY CLAIM, DAMAGES OR OTHER
#  LIABILITY, WHETHER IN AN ACTION OF CONTRACT, TORT OR OTHERWISE, ARISING FROM,
#  OUT OF OR IN CONNECTION WITH THE SOFTWARE OR THE USE OR OTHER DEALINGS IN THE
#  SOFTWARE.

# ==============================================================================
# This code was inspired by and contains code snippets from Pradeep Singh:
# https://github.com/pradeesi/Incoming_Call_Detail_Logger
# https://iotbytes.wordpress.com/incoming-call-details-logger-with-raspberry-pi/
# ==============================================================================

import utils
from datetime import datetime
from pprint import pprint


class Blacklist(object):

    def add_caller(self, callerid, reason=""):
        """
        Add a caller to the blocked list.
            :param caller: a dict with caller ID information
            :param reason: an optional string indicating the
                reason this caller was added
            :return: True if successful
        """
        query = '''INSERT INTO Blacklist(
            PhoneNo,
            Name,
            Reason,
            SystemDateTime) VALUES(?,?,?,?)'''
        arguments = [
            callerid['NMBR'],
            callerid['NAME'],
            reason,
            (datetime.now().strftime('%Y-%m-%d %H:%M:%S.%f')[:19])
        ]
        try:
            self.db.execute(query, arguments)
            self.db.commit()
            if self.config["DEBUG"]:
                print("New blacklist entry added")
                pprint(arguments)
        except Exception as e:
            print("** Failed to add caller to blacklist:")
            pprint(e)
            return False
        return True
<<<<<<< HEAD

    def update_number(self, phone_no, name, reason):
        """
        Updates the record for the given number
        :param phone_no: phone number (key) without dashes or formatting
        :param name: new name
        :param reason: new reason
        """
        sql = """UPDATE Blacklist
            SET Name=:name, Reason=:reason
            WHERE PhoneNo=:phone_no"""
        arguments = {'phone_no': phone_no, "name": name, "reason": reason}
        self.db.execute(sql, arguments)
        self.db.commit()

        if self.config["DEBUG"]:
            print("Blacklist entry updated")
            pprint(arguments)
=======
>>>>>>> 8610cce0

    def remove_number(self, phone_no):
        '''Removes records for the given number (without dashes or formatting)'''
        query = 'DELETE FROM Blacklist WHERE PhoneNo=:phone_no'
        arguments = {'phone_no': phone_no}
        self.db.execute(query, arguments)
        self.db.commit()

        if self.config["DEBUG"]:
            print("blacklist entry removed")
            pprint(arguments)

    def check_number(self, number):
        """
        Checks if the number is in the blacklist
            :parma number: the number to look for
            :returns: True if found; and a string containing the reason
        """
        query = "SELECT Reason FROM Blacklist WHERE PhoneNo=:number"
        args = {"number": number}
        results = utils.query_db(self.db, query, args, False)
        if len(results) > 0:
            return True, results[0][0]
        else:
            return False, ""

    def get_number(self, number):
        query = "SELECT * FROM Blacklist WHERE PhoneNo = ?"
        args = (number,)
        results = utils.query_db(self.db, query, args, False)
        return results

    def __init__(self, db, config):
        """Ensures database access to the Blacklist table"""
        self.db = db
        self.config = config

        if self.config["DEBUG"]:
            print("Initializing Blacklist")

        sql = '''
            CREATE TABLE IF NOT EXISTS Blacklist (
                PhoneNo TEXT PRIMARY KEY,
                Name TEXT,
                Reason TEXT,
                SystemDateTime TEXT);

            CREATE TABLE IF NOT EXISTS Cache (
                PhoneNo TEXT PRIMARY KEY,
                SpamScore INTEGER,
                Reason TEXT,
                SystemDateTime TEXT);

            '''
        curs = self.db.cursor()
        curs.executescript(sql)
        curs.close()

        if self.config["TESTING"]:
            # Add a record to the test db;
            # The number should match a value in the Modem's TEST_DATA
            caller = {
                "NAME": "Bruce",
                "NMBR": "3605554567",
                "DATE": "0801",
                "TIME": "1802",
                "REASON": "Blacklist test",
            }
            self.add_caller(caller)

        if self.config["DEBUG"]:
            print("Blacklist initialized")


def test(db, config):
    """ Unit Tests """

    print("*** Running Blacklist Unit Tests ***")

    # Create the blacklist to be tested
    blacklist = Blacklist(db, config)

    # Add a record
    callerid = {"NAME": "Bruce", "NMBR": "1234567890", "DATE": "1012", "TIME": "0600",}
    blacklist.add_caller(callerid, "Test")

    # List the records
    query = 'select * from Blacklist'
    results = utils.query_db(db, query)
    print(query + " results:")
    pprint(results)

    try:
        number = "1234567890"
        print("Assert is blacklisted: " + number)
        is_blacklisted, reason = blacklist.check_number(number)
        assert is_blacklisted, number + " should be blacklisted " + reason
        print(reason)

        number = "1111111111"
        print("Assert not blacklisted: " + number)
        is_blacklisted, reason = blacklist.check_number(number)
        assert not is_blacklisted, number + " should not be blacklisted " + reason
        print(reason)

        number = "1234567890"
        print("Get number: " + number)
        caller = blacklist.get_number(number)
        pprint(caller)
        assert caller[0][0] == number, number + " should match get_number "+ caller[0][0]

        new_caller = {"NAME": "New Caller", "NMBR": "12312351234", "DATE": "1012", "TIME": "0600"}
        number = new_caller["NMBR"]
        name = new_caller["NAME"]
        reason = "Test"
        print("Assert add caller:")
        pprint(new_caller)
        blacklist.add_caller(new_caller, reason)
        caller = blacklist.get_number(number)
        pprint(caller)
        assert caller[0][0] == number, number + " != "+ caller[0][0]
        assert caller[0][1] == name, name + " !=  "+ caller[0][1]
        assert caller[0][2] == reason, reason + " != "+ caller[0][2]

        name = "Joe"
        reason = "Confirm"
        print("Assert update number: " + number)
        blacklist.update_number(number, name, reason)
        caller = blacklist.get_number(number)
        pprint(caller)
        assert caller[0][0] == number, number + " != "+ caller[0][0]
        assert caller[0][1] == name, name + " !=  "+ caller[0][1]
        assert caller[0][2] == reason, reason + " != "+ caller[0][2]

    except AssertionError as e:
        print("*** Unit Test FAILED ***")
        pprint(e)
        return 1

    print("*** Unit Tests PASSED ***")
    return 0


if __name__ == '__main__':
    """ Run the unit tests """

    # Create the test db in RAM
    import sqlite3
    db = sqlite3.connect(":memory:")

    # Add the parent directory to the path so callattendant can be found
    import os
    import sys
    currentdir = os.path.dirname(os.path.realpath(__file__))
    parentdir = os.path.dirname(currentdir)
    sys.path.append(parentdir)

    # Create and tweak a default config suitable for unit testing
    from callattendant import make_config, print_config
    config = make_config()
    config['DEBUG'] = True
    print_config(config)

    # Run the tests
    sys.exit(test(db, config))

    print("Tests complete")<|MERGE_RESOLUTION|>--- conflicted
+++ resolved
@@ -66,7 +66,6 @@
             pprint(e)
             return False
         return True
-<<<<<<< HEAD
 
     def update_number(self, phone_no, name, reason):
         """
@@ -85,8 +84,6 @@
         if self.config["DEBUG"]:
             print("Blacklist entry updated")
             pprint(arguments)
-=======
->>>>>>> 8610cce0
 
     def remove_number(self, phone_no):
         '''Removes records for the given number (without dashes or formatting)'''
