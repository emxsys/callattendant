#!/usr/bin/python
# -*- coding: UTF-8 -*-
#
#  whitelist.py
#
#  Copyright 2018 Bruce Schubert <bruce@emxsys.com>
#
#  Permission is hereby granted, free of charge, to any person obtaining a copy
#  of this software and associated documentation files (the "Software"), to deal
#  in the Software without restriction, including without limitation the rights
#  to use, copy, modify, merge, publish, distribute, sublicense, and/or sell
#  copies of the Software, and to permit persons to whom the Software is
#  furnished to do so, subject to the following conditions:
#
#  The above copyright notice and this permission notice shall be included in all
#  copies or substantial portions of the Software.
#
#  THE SOFTWARE IS PROVIDED "AS IS", WITHOUT WARRANTY OF ANY KIND, EXPRESS OR
#  IMPLIED, INCLUDING BUT NOT LIMITED TO THE WARRANTIES OF MERCHANTABILITY,
#  FITNESS FOR A PARTICULAR PURPOSE AND NONINFRINGEMENT. IN NO EVENT SHALL THE
#  AUTHORS OR COPYRIGHT HOLDERS BE LIABLE FOR ANY CLAIM, DAMAGES OR OTHER
#  LIABILITY, WHETHER IN AN ACTION OF CONTRACT, TORT OR OTHERWISE, ARISING FROM,
#  OUT OF OR IN CONNECTION WITH THE SOFTWARE OR THE USE OR OTHER DEALINGS IN THE
#  SOFTWARE.

# ==============================================================================
# This code was inspired by and contains code snippets from Pradeep Singh:
# https://github.com/pradeesi/Incoming_Call_Detail_Logger
# https://iotbytes.wordpress.com/incoming-call-details-logger-with-raspberry-pi/
# ==============================================================================

import utils
from pprint import pprint
from datetime import datetime


class Whitelist(object):

    def __init__(self, db, config):
        """Ensures database access to the Whitelist table"""
        self.db = db
        self.config = config

        if self.config["DEBUG"]:
            print("Initializing Whitelist")

        sql = """CREATE TABLE IF NOT EXISTS Whitelist (
            PhoneNo TEXT PRIMARY KEY,
            Name TEXT,
            Reason TEXT,
            SystemDateTime TEXT)"""
        curs = self.db.cursor()
        curs.executescript(sql)
        curs.close()

        if self.config["TESTING"]:
            # Add a record to the test db;
            # The number should match a value in the Modem's TEST_DATA
            caller = {
                "NAME": "Bruce",
                "NMBR": "8055554567",
                "DATE": "0801",
                "TIME": "1801",
            }
            self.add_caller(caller, "Whitelist test")

        if self.config["DEBUG"]:
            print("Whitelist initialized")

    def add_caller(self, call_record, reason=""):
        """
        Add a caller to the permitted list.
            :param caller: a dict with caller ID information
            :param reason: an optional string indicating the
                reason this caller was added
            :return: True if successful
        """
        query = """INSERT INTO Whitelist(
            PhoneNo,
            Name,
            Reason,
            SystemDateTime) VALUES(?,?,?,?)"""
        arguments = [
            call_record['NMBR'],
            call_record['NAME'],
            reason,
            (datetime.now().strftime('%Y-%m-%d %H:%M:%S.%f')[:19])
        ]
        try:
            self.db.execute(query, arguments)
            self.db.commit()
            if self.config["DEBUG"]:
                print("New whitelist entry added")
                pprint(arguments)
        except Exception as e:
            print("** Failed to add caller to whitelist:")
            pprint(e)
            return False
        return True
<<<<<<< HEAD

    def remove_number(self, phone_no):
        """
        Removes records for the given number
        :param phone_no: phone number without dashes or formatting
        """
        query = 'DELETE FROM Whitelist WHERE PhoneNo=:phone_no'
        arguments = {'phone_no': phone_no}
        self.db.execute(query, arguments)
        self.db.commit()

        if self.config["DEBUG"]:
            print("** whitelist entry removed")
            pprint(arguments)
=======
>>>>>>> 8610cce0

    def update_number(self, phone_no, name, reason):
        """
        Updates the record for the given number
        :param phone_no: phone number (key) without dashes or formatting
        :param name: new name
        :param reason: new reason
        """
        sql = """UPDATE Whitelist
            SET Name=:name, Reason=:reason
            WHERE PhoneNo=:phone_no"""
        arguments = {'phone_no': phone_no, "name": name, "reason": reason}
        self.db.execute(sql, arguments)
        self.db.commit()

        if self.config["DEBUG"]:
            print("whitelist entry updated")
            pprint(arguments)

    def check_number(self, number):
        query = "SELECT Reason FROM Whitelist WHERE PhoneNo=:number"
        args = {"number": number}
        results = utils.query_db(self.db, query, args, False)
        if len(results) > 0:
            return True, results[0][0]
        else:
            return False, ""

    def get_number(self, number):
        query = "SELECT * FROM Whitelist WHERE PhoneNo = ?"
        args = (number,)
        results = utils.query_db(self.db, query, args, False)
        return results


def test(db, config):
    """ Unit Tests """

    print("*** Running Whitelist Unit Tests ***")

    # Create the whitelist to be tested
    whitelist = Whitelist(db, config)

    # Add a record
    call_record = {"NAME": "Bruce", "NMBR": "1234567890", "DATE": "1012", "TIME": "0600"}
    whitelist.add_caller(call_record, "Test")

    # List the records
    query = 'SELECT * from Whitelist'
    results = utils.query_db(db, query)
    print(query + " results:")
    pprint(results)

    try:
        number = "1234567890"
        print("Assert is whitelisted: " + number)
        is_whitelisted, reason = whitelist.check_number(number)
        assert is_whitelisted, number + " should be whitelisted"
        print(reason)

        number = "1111111111"
        print("Assert not whitelisted: " + number)
        is_whitelisted, reason = whitelist.check_number(number)
        assert not is_whitelisted, number + " should not be whitelisted"
        print(reason)

        new_caller = {"NAME": "New Caller", "NMBR": "12312351234", "DATE": "1012", "TIME": "0600"}
        number = new_caller["NMBR"]
        name = new_caller["NAME"]
        reason = "Test"
        print("Assert add caller:")
        pprint(new_caller)
        whitelist.add_caller(new_caller, reason)
        caller = whitelist.get_number(number)
        pprint(caller)
        assert caller[0][0] == number, number + " != "+ caller[0][0]
        assert caller[0][1] == name, name + " !=  "+ caller[0][1]
        assert caller[0][2] == reason, reason + " != "+ caller[0][2]

        name = "Joe"
        reason = "Confirm"
        print("Assert update number: " + number)
        whitelist.update_number(number, name, reason)
        caller = whitelist.get_number(number)
        pprint(caller)
        assert caller[0][0] == number, number + " != "+ caller[0][0]
        assert caller[0][1] == name, name + " !=  "+ caller[0][1]
        assert caller[0][2] == reason, reason + " != "+ caller[0][2]

    except AssertionError as e:
        print("*** Unit Test FAILED ***")
        pprint(e)
        return 1

    print("*** Unit Tests PASSED ***")
    return 0


if __name__ == '__main__':
    """  Run the unit tests """

    # Create the test db in RAM
    import sqlite3
    db = sqlite3.connect(":memory:")

    # Add the parent directory to the path so callattendant can be found
    import os
    import sys
    currentdir = os.path.dirname(os.path.realpath(__file__))
    parentdir = os.path.dirname(currentdir)
    sys.path.append(parentdir)

    # Create and tweak a default config suitable for unit testing
    from callattendant import make_config, print_config
    config = make_config()
    config['DEBUG'] = True
    print_config(config)

    # Run the tests
    sys.exit(test(db, config))

    print("Tests complete")<|MERGE_RESOLUTION|>--- conflicted
+++ resolved
@@ -97,7 +97,6 @@
             pprint(e)
             return False
         return True
-<<<<<<< HEAD
 
     def remove_number(self, phone_no):
         """
@@ -112,8 +111,6 @@
         if self.config["DEBUG"]:
             print("** whitelist entry removed")
             pprint(arguments)
-=======
->>>>>>> 8610cce0
 
     def update_number(self, phone_no, name, reason):
         """
@@ -178,7 +175,6 @@
         print("Assert not whitelisted: " + number)
         is_whitelisted, reason = whitelist.check_number(number)
         assert not is_whitelisted, number + " should not be whitelisted"
-        print(reason)
 
         new_caller = {"NAME": "New Caller", "NMBR": "12312351234", "DATE": "1012", "TIME": "0600"}
         number = new_caller["NMBR"]
