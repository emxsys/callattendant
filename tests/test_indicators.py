--- conflicted
+++ resolved
@@ -30,14 +30,10 @@
 
 from callattendant.hardware.indicators import RingIndicator, ApprovedIndicator, BlockedIndicator, MessageIndicator
 
-
-<<<<<<< HEAD
-=======
 # Skip the test when running under continous integraion
-pytestmark = pytest.mark.skipif(os.getenv("CI")=="true", reason="Hardware not installed")
+pytestmark = pytest.mark.skipif(os.getenv("CI") == "true", reason="Hardware not installed")
 
 
->>>>>>> baef1733
 def test_multiple():
 
     ring = RingIndicator()
